--- conflicted
+++ resolved
@@ -193,11 +193,7 @@
         likelihood = 0
         batch = 0
         epoch = 0
-<<<<<<< HEAD
-        
-=======
-
->>>>>>> 66d52ef8
+
         print("Start Training...")
         while abs(prev_likelihood - likelihood)>update_threshold:
             prev_likelihood = likelihood
@@ -224,33 +220,6 @@
 
             likelihood = sum(likelihoods) / len(likelihoods)
             print("Avg likelihood over 5 batches: %s" % (likelihood))
-<<<<<<< HEAD
-                    
-                    
-        
-        # print("Start Training...")
-        # while epoch < num_epochs:
-        #     prev_likelihood=likelihood
-        #     likelihoods = []
-        #     for batch in range(num_batches):
-        #         start = (batch)*batch_size
-        #         stop = (batch+1)*batch_size
-        #         print("EPOCH", epoch, "BATCH", batch, "SAMPLES", start, stop)
-        #         # Run accumulate_updates
-        #         train_likelihoods_arr, avg_train_likelihood_val, _, = \
-        #                 self._sess.run([self._train_likelihood,
-        #                           self._avg_train_likelihood,
-        #                           self._learn_spn],
-        #                         feed_dict={self._ivs: train_set[start:stop],
-        #                                    self._latent: train_labels[start:stop]})
-        #         # Print avg likelihood of this batch data on previous batch weights
-        #         print("Avg likelihood (this batch data on previous weights): %s" % (avg_train_likelihood_val))
-        #         likelihoods.append(avg_train_likelihood_val)
-        #     likelihood = sum(likelihoods) / len(likelihoods)
-        #     print("Avg likelihood: %s" % (likelihood))
-        #     epoch+=1
-=======
->>>>>>> 66d52ef8
 
 
     def test(self, results_dir, batch_size=50, graph_test=True, last_batch=True):
