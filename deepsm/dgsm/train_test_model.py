#!/usr/bin/env python3

import matplotlib
# Force matplotlib to not use any Xwindows backend.
matplotlib.use('Agg')

import os
import sys
import argparse
import random
import libspn as spn
import tensorflow as tf
import numpy as np
from deepsm.dgsm.place_model import PlaceModel
from deepsm.dgsm.data import Data
from deepsm.util import CategoryManager, plot_to_file, plot_roc
import deepsm.experiments.common as common
from pprint import pprint
import csv

def create_parser():
    parser = argparse.ArgumentParser(description='Train and test an SPN place model.',
                                     formatter_class=argparse.ArgumentDefaultsHelpFormatter)

    # Required arguments
    parser.add_argument('data_dir', type=str,
                        help='Directory where the data is stored')
    parser.add_argument('results_dir', type=str,
                        help='Directory where results are saved')
    parser.add_argument('subset', type=int,
                        help='Data subset')

    # Data params
    data_params = parser.add_argument_group(title="data parameters")
    data_params.add_argument('--occupancy-vals', type=str, default='three',
                             help='How many occupancy values to consider: ' +
                             ', '.join([a.name.lower()
                                        for a in Data.OccupancyVals]))
    data_params.add_argument('--resolution', type=float, default=common.resolution,
                             help='')
    data_params.add_argument('--angle-cells', type=float, default=common.num_angle_cells,
                             help='Number of angular cells')
    data_params.add_argument('--radius-min', type=float, default=common.min_radius,
                             help='')
    data_params.add_argument('--radius-max', type=float, default=common.max_radius,
                             help='')
    data_params.add_argument('--radius-factor', type=float, default=common.radius_factor,
                             help='')
    data_params.add_argument('--data-seed', type=int, default=547,
                             help='Seed used for shuffling training data')
    data_params.add_argument('--balance-data', action='store_true',
                             help='Upsample the miniority class instances so that all class have the same number of training samples')

    # Model params
    model_params = parser.add_argument_group(title="model parameters")
    model_params.add_argument('--view-input-dist', type=str, default='raw',
                              help='Input distributions: ' +
                              ', '.join([a.name.lower()
                                         for a in spn.DenseSPNGenerator.InputDist]))
    model_params.add_argument('--view-decomps', type=int, default=1,
                              help='Number of decompositions for a view')
    model_params.add_argument('--view-subsets', type=int, default=2,
                              help='Number of subsets for a view')
    model_params.add_argument('--view-mixtures', type=int, default=4,
                              help='Number of mixtures for a view')
    model_params.add_argument('--view-input-mixtures', type=int, default=3,
                              help='Number of input mixtures for a view')
    model_params.add_argument('--view-top-mixtures', type=int, default=14,
                              help='Number of top mixtures for a view')
    model_params.add_argument('--place-decomps', type=int, default=4,
                              help='Number of decompositions for a place')
    model_params.add_argument('--place-subsets', type=int, default=4,
                              help='Number of subsets for a place')
    model_params.add_argument('--place-mixtures', type=int, default=5,
                              help='Number of mixtures for a place')
    model_params.add_argument('--place-input-mixtures', type=int, default=5,
                              help='Number of input mixtures for a place')

    # Learning params
    learn_params = parser.add_argument_group(title="learning parameters")
    learn_params.add_argument('--update-threshold', type=float, default=0.1,
                              help='Threshold of likelihood update')
    learn_params.add_argument('--batch-size', type=int, default=10,
                              help='Size of each batch for training')
    learn_params.add_argument('--weight-init', type=str, default='random',
                              help='Weight init value: ' +
                              ', '.join([a.name.lower()
                                         for a in PlaceModel.WeightInitValue]))
    learn_params.add_argument('--value-inference', type=str, default='marginal',
                              help='Type of inference during EM upwards pass: ' +
                              ', '.join([a.name.lower()
                                        for a in spn.InferenceType]))
    # GDLearning
    learn_params.add_argument('--learning-rate', type=float, default=0.001,
                              help='Learning rate for gradient descent')
    # EMLearning
    learn_params.add_argument('--init-accum', type=int, default=20,
                              help='Initial accumulator value')
    learn_params.add_argument('--smoothing-val', type=float, default=0.0,
                              help='Additive smoothing value')
    learn_params.add_argument('--smoothing-min', type=float, default=0.0,
                              help='Additive smoothing min value')
    learn_params.add_argument('--smoothing-decay', type=float, default=0.2,
                              help='Additive smoothing decay')


    # Testing params
    test_params = parser.add_argument_group(title="testing parameters")
    test_params.add_argument('--mask-seed', type=int, default=100,
                             help='Seed used for randomizing masks')
    test_params.add_argument('--graph-test', action="store_true",
                             help='Graph-scale test, producing results to feed into GraphSPN.')
    

    # Other
    other_params = parser.add_argument_group(title="other")
    other_params.add_argument('--save-masked', action='store_true',
                              help='Save masked scans')
    other_params.add_argument('--save-loss', action='store_true',
                              help='Save losses during training')
    other_params.add_argument('--trial-name', type=str, default='default',
                              help='Name for this run. Used to name plots and csv files.')
    return parser

    
def parse_args(parser=None, args_list=None):
    if parser is None:
        parser = create_parser()
    
    # Parse
    if args_list is None:
        args = parser.parse_args()
    else:
        args = parser.parse_args(args_list)

    # Check
    if args.subset not in [1, 2, 3, 4]:
        print("ERROR: Incorrect subset ('%s')." % args.subset)
        sys.exit(1)
    try:
        args.occupancy_vals = Data.OccupancyVals[
            args.occupancy_vals.upper()]
    except KeyError:
        print("ERROR: Incorrect occupancy-vals ('%s')." % args.occupancy_vals)
        sys.exit(1)
    try:
        args.view_input_dist = spn.DenseSPNGeneratorLayerNodes.InputDist[
            args.view_input_dist.upper()]
    except KeyError:
        print("ERROR: Incorrect view-input-dist ('%s')." % args.view_input_dist)
        sys.exit(1)
    try:
        args.weight_init = PlaceModel.WeightInitValue[args.weight_init.upper()]
    except KeyError:
        print("ERROR: Incorrect weight-init ('%s')." % args.weight_init)
        sys.exit(1)
    try:
        args.value_inference = spn.InferenceType[args.value_inference.upper()]
    except KeyError:
        print("ERROR: Incorrect value-inference ('%s')." % args.value_inference)
        sys.exit(1)

    return args


def print_args(args):
    print("---------")
    print("Arguments")
    print("---------")
    print("* Data dir: %s" % args.data_dir)
    print("* Results dir: %s" % args.results_dir)
    print("* Classes: %s" % str(CategoryManager.known_categories()))
    print("* Subset: %s" % args.subset)

    print("\nData parameters:")
    print("* Occupancy values: %s" % args.occupancy_vals)
    print("* Resolution: %s" % args.resolution)
    print("* Angle cells: %s" % args.angle_cells)
    print("* Min radius: %s" % args.radius_min)
    print("* Max radius: %s" % args.radius_max)
    print("* Radius factor: %s" % args.radius_factor)
    print("* Training data shuffling seed: %s" % args.data_seed)
    print("* Balance data: %s" % args.balance_data)

    print("\nModel parameters:")
    print("* View input distributions: %s" % args.view_input_dist)
    print("* View decompositions: %s" % args.view_decomps)
    print("* View subsets: %s" % args.view_subsets)
    print("* View mixtures: %s" % args.view_mixtures)
    print("* View input mixtures: %s" % args.view_input_mixtures)
    print("* View top mixtures: %s" % args.view_top_mixtures)
    print("* Place decompositions: %s" % args.place_decomps)
    print("* Place subsets: %s" % args.place_subsets)
    print("* Place mixtures: %s" % args.place_mixtures)
    print("* Place input mixtures: %s" % args.place_input_mixtures)

    print("\nLearning parameters:")
    print("* Weight initialization: %s" % args.weight_init)
    print("* Learning rate: %s" % args.learning_rate)
    print("* Likelihood update threshold: %s" % args.update_threshold)
    print("* Batch size: %s" % args.batch_size)

    print("\nTesting parameters:")
    print("* Mask seed: %s" % args.mask_seed)

    print("\nOther:")
    print("* Save masked scans: %s" % args.save_masked)
    print("* Save losses: %s" % args.save_loss)


def create_directories(args):
    os.makedirs(args.results_dir, exist_ok=True)
    if not args.graph_test:
        os.makedirs(os.path.join(args.results_dir, 'mpe_states'), exist_ok=True)
        if args.save_masked:
            os.makedirs(os.path.join(args.results_dir, 'masked_scans'), exist_ok=True)

        
def main(args=None):
    if args is None:
        args = parse_args()

    create_directories(args)

    data = Data(args.angle_cells, args.radius_min,
                args.radius_max, args.radius_factor)
    data.load(args.data_dir)
    data.process(args.subset, args.occupancy_vals)
    data.print_info()
    if not args.graph_test:
        data.generate_masked_scans(args.mask_seed)
        data.save_masked_scans(args.results_dir)
        if args.save_masked:
            data.visualize_masked_scans(
                os.path.join(args.results_dir, 'masked_scans'))

    rnd = random.Random()
    rnd.seed(567)
    shuffle = True

    # Get data
    training_scans = list(data.training_scans)
    training_labels = list(data.training_labels.flatten())

    # Balance data
    if args.balance_data:
        PlaceModel.balance_data(training_scans, training_labels, rnd=rnd)

        sys.stdout.write("Verifying data balance...")
        class_counts, _ = PlaceModel._count_class_samples(training_scans, training_labels)
        count = class_counts[rnd.choice(list(class_counts.keys()))]
        for catg_num in class_counts:
            if class_counts[catg_num] != count:
                raise ValueError("Class %s has %d samples but needs %d" % (CategoryManager.category_map(catg_num, rev=True),
                                                                           class_counts[catg_num], count))
        sys.stdout.write("OK\n")

    print_args(args)

    # Model
    model = PlaceModel(data=data,
                       view_input_dist=args.view_input_dist,
                       view_num_decomps=args.view_decomps,
                       view_num_subsets=args.view_subsets,
                       view_num_mixtures=args.view_mixtures,
                       view_num_input_mixtures=args.view_input_mixtures,
                       view_num_top_mixtures=args.view_top_mixtures,
                       place_num_decomps=args.place_decomps,
                       place_num_subsets=args.place_subsets,
                       place_num_mixtures=args.place_mixtures,
                       place_num_input_mixtures=args.place_input_mixtures,
                       weight_init_value=args.weight_init,
                       learning_rate=args.learning_rate,
                       init_accum_val=args.init_accum,
                       smoothing_val=args.smoothing_val,
                       smoothing_min=args.smoothing_min,
                       smoothing_decay=args.smoothing_decay,
                       value_inference_type=args.value_inference,
                       optimizer=tf.train.AdamOptimizer)
    train_loss, test_loss = [], []
    epoch = 0
    try:
        if args.save_loss:
            epoch = model.train(args.batch_size, args.update_threshold, train_loss=train_loss, test_loss=test_loss, shuffle=shuffle)
        else:
            epoch = model.train(args.batch_size, args.update_threshold, shuffle=shuffle)
    except KeyboardInterrupt:
        print("Stop training...")
    finally:
        dirpath = os.path.join("analysis", "dgsm")

        loss_plot_path = os.path.join(dirpath, 'loss-%s.png' % args.trial_name)
        plot_to_file(train_loss, test_loss,
                     labels=['train loss', 'test loss'],
<<<<<<< HEAD
                     xlabel='iterations (per %d batches)' % (1000 // args.batch_size),
                     ylabel='Cross Entropy Loss', path=loss_plot_path)
=======
                     xlabel='epochs',
                     ylabel='Mean Squared Loss', path=loss_plot_path)
>>>>>>> 2d378560
        cm_weighted, cm_weighted_norm, stats, roc_results = model.test(args.results_dir, graph_test=args.graph_test)
        model.test_samples_exam(dirpath, args.trial_name)

        # Report cm
        with open(os.path.join(dirpath, 'cm-%s.txt' % args.trial_name), 'w') as f:
            pprint(cm_weighted, stream=f)
            pprint(cm_weighted_norm, stream=f)
            pprint(stats, stream=f)

        # Plot roc
        roc_plot_path = os.path.join(dirpath, 'roc-%s.png' % args.trial_name)
        plot_roc(roc_results, savepath=roc_plot_path,
                 names=CategoryManager.known_categories())

        # Report file
        with open(os.path.join(dirpath, 'full-report-%s.csv' % args.trial_name), 'w') as f:
            writer = csv.writer(f, delimiter=',', quotechar='"')

            # Header
            writer.writerow(['trial_name', 'learning_rate', 'batch_size', 'stopping_condition', 'inference_type',
                             'epochs', 'class_rate', 'class_rate_top2', 'class_rate-top3',
                             'cm_diagonal', 'loss_plot', 'ROC_curve'])
            writer.writerow([args.trial_name, args.learning_rate, args.batch_size, args.update_threshold, args.value_inference,
                             epoch, stats['accuracy'], stats['accuracy_top2'], stats['accuracy_top3'],
                             str([cm_weighted_norm[i,i] for i in range(cm_weighted.shape[0])]),
                             os.path.join("https://github.com/pronobis/deep-semantic-mapping/blob/master/deepsm/experiments/analysis/dgsm",
                                          os.path.basename(loss_plot_path)),
                             os.path.join("https://github.com/pronobis/deep-semantic-mapping/blob/master/deepsm/experiments/analysis/dgsm",
                                          os.path.basename(roc_plot_path))])

if __name__ == '__main__':
    main()<|MERGE_RESOLUTION|>--- conflicted
+++ resolved
@@ -292,13 +292,9 @@
         loss_plot_path = os.path.join(dirpath, 'loss-%s.png' % args.trial_name)
         plot_to_file(train_loss, test_loss,
                      labels=['train loss', 'test loss'],
-<<<<<<< HEAD
-                     xlabel='iterations (per %d batches)' % (1000 // args.batch_size),
                      ylabel='Cross Entropy Loss', path=loss_plot_path)
-=======
                      xlabel='epochs',
                      ylabel='Mean Squared Loss', path=loss_plot_path)
->>>>>>> 2d378560
         cm_weighted, cm_weighted_norm, stats, roc_results = model.test(args.results_dir, graph_test=args.graph_test)
         model.test_samples_exam(dirpath, args.trial_name)
 
